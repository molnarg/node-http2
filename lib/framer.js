// The framer consists of two [Transform Stream][1] subclasses that operate in [object mode][2]:
// the Serializer and the Deserializer
// [1]: http://nodejs.org/api/stream.html#stream_class_stream_transform
// [2]: http://nodejs.org/api/stream.html#stream_new_stream_readable_options
var assert = require('assert');

var Transform = require('stream').Transform;

exports.Serializer = Serializer;
exports.Deserializer = Deserializer;

var logData = Boolean(process.env.HTTP2_LOG_DATA);

var MAX_PAYLOAD_SIZE = 16383;
var WINDOW_UPDATE_PAYLOAD_SIZE = 4;

// Serializer
// ----------
//
//     Frame Objects
//     * * * * * * * --+---------------------------
//                     |                          |
//                     v                          v           Buffers
//      [] -----> Payload Ser. --[buffers]--> Header Ser. --> * * * *
//     empty      adds payload                adds header
//     array        buffers                     buffer

function Serializer(log, sizeLimit) {
  this._log = log.child({ component: 'serializer' });
  this._sizeLimit = sizeLimit || MAX_PAYLOAD_SIZE;
  Transform.call(this, { objectMode: true });
}
Serializer.prototype = Object.create(Transform.prototype, { constructor: { value: Serializer } });

// When there's an incoming frame object, it first generates the frame type specific part of the
// frame (payload), and then then adds the header part which holds fields that are common to all
// frame types (like the length of the payload).
Serializer.prototype._transform = function _transform(frame, encoding, done) {
  this._log.trace({ frame: frame }, 'Outgoing frame');

  assert(frame.type in Serializer, 'Unknown frame type: ' + frame.type);

  var buffers = [];
  Serializer[frame.type](frame, buffers);
  Serializer.commonHeader(frame, buffers);

  assert(buffers[0].readUInt16BE(0) <= this._sizeLimit, 'Frame too large!');

  for (var i = 0; i < buffers.length; i++) {
    if (logData) {
      this._log.trace({ data: buffers[i] }, 'Outgoing data');
    }
    this.push(buffers[i]);
  }

  done();
};

// Deserializer
// ------------
//
//     Buffers
//     * * * * --------+-------------------------
//                     |                        |
//                     v                        v           Frame Objects
//      {} -----> Header Des. --{frame}--> Payload Des. --> * * * * * * *
//     empty      adds parsed              adds parsed
//     object  header properties        payload properties

function Deserializer(log, sizeLimit, role) {
  this._role = role;
  this._log = log.child({ component: 'deserializer' });
  this._sizeLimit = sizeLimit || MAX_PAYLOAD_SIZE;
  Transform.call(this, { objectMode: true });
  this._next(COMMON_HEADER_SIZE);
}
Deserializer.prototype = Object.create(Transform.prototype, { constructor: { value: Deserializer } });

// The Deserializer is stateful, and it's two main alternating states are: *waiting for header* and
// *waiting for payload*. The state is stored in the boolean property `_waitingForHeader`.
//
// When entering a new state, a `_buffer` is created that will hold the accumulated data (header or
// payload). The `_cursor` is used to track the progress.
Deserializer.prototype._next = function(size) {
  this._cursor = 0;
  this._buffer = new Buffer(size);
  this._waitingForHeader = !this._waitingForHeader;
  if (this._waitingForHeader) {
    this._frame = {};
  }
};

// Parsing an incoming buffer is an iterative process because it can hold multiple frames if it's
// large enough. A `cursor` is used to track the progress in parsing the incoming `chunk`.
Deserializer.prototype._transform = function _transform(chunk, encoding, done) {
  var cursor = 0;

  if (logData) {
    this._log.trace({ data: chunk }, 'Incoming data');
  }

  while(cursor < chunk.length) {
    // The content of an incoming buffer is first copied to `_buffer`. If it can't hold the full
    // chunk, then only a part of it is copied.
    var toCopy = Math.min(chunk.length - cursor, this._buffer.length - this._cursor);
    chunk.copy(this._buffer, this._cursor, cursor, cursor + toCopy);
    this._cursor += toCopy;
    cursor += toCopy;

    // When `_buffer` is full, it's content gets parsed either as header or payload depending on
    // the actual state.

    // If it's header then the parsed data is stored in a temporary variable and then the
    // deserializer waits for the specified length payload.
    if ((this._cursor === this._buffer.length) && this._waitingForHeader) {
      var payloadSize = Deserializer.commonHeader(this._buffer, this._frame);
      if (payloadSize <= this._sizeLimit) {
        this._next(payloadSize);
      } else {
        this.emit('error', 'FRAME_SIZE_ERROR');
        return;
      }
    }

    // If it's payload then the the frame object is finalized and then gets pushed out.
    // Unknown frame types are ignored.
    //
    // Note: If we just finished the parsing of a header and the payload length is 0, this branch
    // will also run.
    if ((this._cursor === this._buffer.length) && !this._waitingForHeader) {
      if (this._frame.type) {
        var error = Deserializer[this._frame.type](this._buffer, this._frame, this._role);
        if (error) {
          this._log.error('Incoming frame parsing error: ' + error);
          this.emit('error', error);
        } else {
          this._log.trace({ frame: this._frame }, 'Incoming frame');
          this.push(this._frame);
        }
      } else {
        this._log.error('Unknown type incoming frame');
        this.emit('error', 'PROTOCOL_ERROR');
      }
      this._next(COMMON_HEADER_SIZE);
    }
  }

  done();
};

// [Frame Header](http://tools.ietf.org/html/draft-ietf-httpbis-http2-10#section-4.1)
// --------------------------------------------------------------
//
// HTTP/2.0 frames share a common base format consisting of an 8-byte header followed by 0 to 65535
// bytes of data.
//
// Additional size limits can be set by specific application uses. HTTP limits the frame size to
// 16,383 octets.
//
//      0                   1                   2                   3
//      0 1 2 3 4 5 6 7 8 9 0 1 2 3 4 5 6 7 8 9 0 1 2 3 4 5 6 7 8 9 0 1
//     +-+-+-+-+-+-+-+-+-+-+-+-+-+-+-+-+-+-+-+-+-+-+-+-+-+-+-+-+-+-+-+-+
//     | R |     Length (14)           |   Type (8)    |   Flags (8)   |
//     +-+-+---------------------------+---------------+---------------+
//     |R|                 Stream Identifier (31)                      |
//     +-+-------------------------------------------------------------+
//     |                     Frame Data (0...)                       ...
//     +---------------------------------------------------------------+
//
// The fields of the frame header are defined as:
//
// * R:
//   A reserved 2-bit field. The semantics of these bits are undefined and the bits MUST remain
//   unset (0) when sending and MUST be ignored when receiving.
//
// * Length:
//   The length of the frame data expressed as an unsigned 14-bit integer. The 8 bytes of the frame
//   header are not included in this value.
//
// * Type:
//   The 8-bit type of the frame. The frame type determines how the remainder of the frame header
//   and data are interpreted. Implementations MUST ignore unsupported and unrecognized frame types.
//
// * Flags:
//   An 8-bit field reserved for frame-type specific boolean flags.
//
//   Flags are assigned semantics specific to the indicated frame type. Flags that have no defined
//   semantics for a particular frame type MUST be ignored, and MUST be left unset (0) when sending.
//
// * R:
//   A reserved 1-bit field. The semantics of this bit are undefined and the bit MUST remain unset
//   (0) when sending and MUST be ignored when receiving.
//
// * Stream Identifier:
//   A 31-bit stream identifier. The value 0 is reserved for frames that are associated with the
//   connection as a whole as opposed to an individual stream.
//
// The structure and content of the remaining frame data is dependent entirely on the frame type.

var COMMON_HEADER_SIZE = 8;

var frameTypes = [];

var frameFlags = {};

var genericAttributes = ['type', 'flags', 'stream'];

var typeSpecificAttributes = {};

Serializer.commonHeader = function writeCommonHeader(frame, buffers) {
  var headerBuffer = new Buffer(COMMON_HEADER_SIZE);

  var size = 0;
  for (var i = 0; i < buffers.length; i++) {
    size += buffers[i].length;
  }
  headerBuffer.writeUInt16BE(size, 0);

  var typeId = frameTypes.indexOf(frame.type);  // If we are here then the type is valid for sure
  headerBuffer.writeUInt8(typeId, 2);

  var flagByte = 0;
  for (var flag in frame.flags) {
    var position = frameFlags[frame.type].indexOf(flag);
    assert(position !== -1, 'Unknown flag for frame type ' + frame.type + ': ' + flag);
    if (frame.flags[flag]) {
      flagByte |= (1 << position);
    }
  }
  headerBuffer.writeUInt8(flagByte, 3);

  assert((0 <= frame.stream) && (frame.stream < 0x7fffffff), frame.stream);
  headerBuffer.writeUInt32BE(frame.stream || 0, 4);

  buffers.unshift(headerBuffer);
};

Deserializer.commonHeader = function readCommonHeader(buffer, frame) {
  var length = buffer.readUInt16BE(0);

  frame.type = frameTypes[buffer.readUInt8(2)];

  frame.flags = {};
  var flagByte = buffer.readUInt8(3);
  var definedFlags = frameFlags[frame.type];
  for (var i = 0; i < definedFlags.length; i++) {
    frame.flags[definedFlags[i]] = Boolean(flagByte & (1 << i));
  }

  frame.stream = buffer.readUInt32BE(4) & 0x7fffffff;

  return length;
};

// Frame types
// ===========

// Every frame type is registered in the following places:
//
// * `frameTypes`: a register of frame type codes (used by `commonHeader()`)
// * `frameFlags`: a register of valid flags for frame types (used by `commonHeader()`)
// * `typeSpecificAttributes`: a register of frame specific frame object attributes (used by
//   logging code and also serves as documentation for frame objects)

// [DATA Frames](http://tools.ietf.org/html/draft-ietf-httpbis-http2-10#section-6.1)
// ------------------------------------------------------------
//
// DATA frames (type=0x0) convey arbitrary, variable-length sequences of octets associated with a
// stream.
//
// The DATA frame defines the following flags:
//
// * END_STREAM (0x1):
//   Bit 1 being set indicates that this frame is the last that the endpoint will send for the
//   identified stream.
// * END_SEGMENT (0x2):
//   Bit 2 being set indicates that this frame is the last for the current segment. Intermediaries
//   MUST NOT coalesce frames across a segment boundary and MUST preserve segment boundaries when
//   forwarding frames.
// * PAD_LOW (0x10):
//   Bit 5 being set indicates that the Pad Low field is present.
// * PAD_HIGH (0x20):
//   Bit 6 being set indicates that the Pad High field is present. This bit MUST NOT be set unless
//   the PAD_LOW flag is also set. Endpoints that receive a frame with PAD_HIGH set and PAD_LOW
//   cleared MUST treat this as a connection error of type PROTOCOL_ERROR.

frameTypes[0x0] = 'DATA';

frameFlags.DATA = ['END_STREAM', 'END_SEGMENT', 'RESERVED4', 'RESERVED8', 'PAD_LOW', 'PAD_HIGH'];

typeSpecificAttributes.DATA = ['data'];

Serializer.DATA = function writeData(frame, buffers) {
  buffers.push(frame.data);
};

Deserializer.DATA = function readData(buffer, frame) {
  var dataOffset = 0;
  var paddingLength = 0;
  if (frame.flags.PAD_LOW) {
    if (frame.flags.PAD_HIGH) {
      paddingLength = (buffer.readUInt8(dataOffset) & 0xff) * 256;
      dataOffset += 1;
    }
    paddingLength += (buffer.readUInt8(dataOffset) & 0xff);
    dataOffset += 1;
  } else if (frame.flags.PAD_HIGH) {
    return 'DATA frame got PAD_HIGH without PAD_LOW';
  }
  if (paddingLength) {
    frame.data = buffer.slice(dataOffset, -1 * paddingLength);
  } else {
    frame.data = buffer.slice(dataOffset);
  }
};

// [HEADERS](http://tools.ietf.org/html/draft-ietf-httpbis-http2-10#section-6.2)
// --------------------------------------------------------------
//
// The HEADERS frame (type=0x1) allows the sender to create a stream.
//
// The HEADERS frame defines the following flags:
//
// * END_STREAM (0x1):
//   Bit 1 being set indicates that this frame is the last that the endpoint will send for the
//   identified stream.
// * END_SEGMENT (0x2):
//   Bit 2 being set indicates that this frame is the last for the current segment. Intermediaries
//   MUST NOT coalesce frames across a segment boundary and MUST preserve segment boundaries when
//   forwarding frames.
// * END_HEADERS (0x4):
//   The END_HEADERS bit indicates that this frame contains the entire payload necessary to provide
//   a complete set of headers.
// * PRIORITY (0x8):
//   Bit 4 being set indicates that the first four octets of this frame contain a single reserved
//   bit and a 31-bit priority.
// * PAD_LOW (0x10):
//   Bit 5 being set indicates that the Pad Low field is present.
// * PAD_HIGH (0x20):
//   Bit 6 being set indicates that the Pad High field is present. This bit MUST NOT be set unless
//   the PAD_LOW flag is also set. Endpoints that receive a frame with PAD_HIGH set and PAD_LOW
//   cleared MUST treat this as a connection error of type PROTOCOL_ERROR.

frameTypes[0x1] = 'HEADERS';

frameFlags.HEADERS = ['END_STREAM', 'END_SEGMENT', 'END_HEADERS', 'PRIORITY', 'PAD_LOW', 'PAD_HIGH'];

typeSpecificAttributes.HEADERS = ['priority', 'headers', 'data'];

//      0                   1                   2                   3
//      0 1 2 3 4 5 6 7 8 9 0 1 2 3 4 5 6 7 8 9 0 1 2 3 4 5 6 7 8 9 0 1
//     +-+-+-+-+-+-+-+-+-+-+-+-+-+-+-+-+-+-+-+-+-+-+-+-+-+-+-+-+-+-+-+-+
//     |X|               (Optional) Priority (31)                      |
//     +-+-------------------------------------------------------------+
//     |                    Header Block (*)                         ...
//     +---------------------------------------------------------------+
//
// The payload of a HEADERS frame contains a Headers Block

Serializer.HEADERS = function writeHeadersPriority(frame, buffers) {
  if (frame.flags.PRIORITY) {
    var buffer = new Buffer(4);
    assert((0 <= frame.priority) && (frame.priority <= 0xffffffff), frame.priority);
    buffer.writeUInt32BE(frame.priority, 0);
    buffers.push(buffer);
  }
  buffers.push(frame.data);
};

Deserializer.HEADERS = function readHeadersPriority(buffer, frame) {
  var dataOffset = 0;
  var paddingLength = 0;
  if (frame.flags.PAD_LOW) {
    if (frame.flags.PAD_HIGH) {
      paddingLength = (buffer.readUInt8(dataOffset) & 0xff) * 256;
      dataOffset += 1;
    }
    paddingLength += (buffer.readUInt8(dataOffset) & 0xff);
    dataOffset += 1;
  } else if (frame.flags.PAD_HIGH) {
    return 'HEADERS frame got PAD_HIGH without PAD_LOW';
  }
  if (frame.flags.PRIORITY) {
    frame.priority = buffer.readUInt32BE(dataOffset) & 0x7fffffff;
    dataOffset += 4;
  }
  if (paddingLength) {
    frame.data = buffer.slice(dataOffset, -1 * paddingLength);
  } else {
    frame.data = buffer.slice(dataOffset);
  }
};

// [PRIORITY](http://tools.ietf.org/html/draft-ietf-httpbis-http2-10#section-6.3)
// -------------------------------------------------------
//
// The PRIORITY frame (type=0x2) specifies the sender-advised priority of a stream.
//
// The PRIORITY frame does not define any flags.

frameTypes[0x2] = 'PRIORITY';

frameFlags.PRIORITY = [];

typeSpecificAttributes.PRIORITY = ['priority'];

//      0                   1                   2                   3
//      0 1 2 3 4 5 6 7 8 9 0 1 2 3 4 5 6 7 8 9 0 1 2 3 4 5 6 7 8 9 0 1
//     +-+-+-+-+-+-+-+-+-+-+-+-+-+-+-+-+-+-+-+-+-+-+-+-+-+-+-+-+-+-+-+-+
//     |X|                   Priority (31)                             |
//     +-+-------------------------------------------------------------+
//
// The payload of a PRIORITY frame contains a single reserved bit and a 31-bit priority.

Serializer.PRIORITY = function writePriority(frame, buffers) {
  var buffer = new Buffer(4);
  buffer.writeUInt32BE(frame.priority, 0);
  buffers.push(buffer);
};

Deserializer.PRIORITY = function readPriority(buffer, frame) {
  frame.priority = buffer.readUInt32BE(0);
};

// [RST_STREAM](http://tools.ietf.org/html/draft-ietf-httpbis-http2-10#section-6.4)
// -----------------------------------------------------------
//
// The RST_STREAM frame (type=0x3) allows for abnormal termination of a stream.
//
// No type-flags are defined.

frameTypes[0x3] = 'RST_STREAM';

frameFlags.RST_STREAM = [];

typeSpecificAttributes.RST_STREAM = ['error'];

//      0                   1                   2                   3
//      0 1 2 3 4 5 6 7 8 9 0 1 2 3 4 5 6 7 8 9 0 1 2 3 4 5 6 7 8 9 0 1
//     +-+-+-+-+-+-+-+-+-+-+-+-+-+-+-+-+-+-+-+-+-+-+-+-+-+-+-+-+-+-+-+-+
//     |                         Error Code (32)                       |
//     +---------------------------------------------------------------+
//
// The RST_STREAM frame contains a single unsigned, 32-bit integer identifying the error
// code (see Error Codes). The error code indicates why the stream is being terminated.

Serializer.RST_STREAM = function writeRstStream(frame, buffers) {
  var buffer = new Buffer(4);
  var code = errorCodes.indexOf(frame.error);
  assert((0 <= code) && (code <= 0xffffffff), code);
  buffer.writeUInt32BE(code, 0);
  buffers.push(buffer);
};

Deserializer.RST_STREAM = function readRstStream(buffer, frame) {
  frame.error = errorCodes[buffer.readUInt32BE(0)];
};

// [SETTINGS](http://tools.ietf.org/html/draft-ietf-httpbis-http2-10#section-6.5)
// -------------------------------------------------------
//
// The SETTINGS frame (type=0x4) conveys configuration parameters that affect how endpoints
// communicate.
//
// The SETTINGS frame defines the following flag:

// * ACK (0x1):
//   Bit 1 being set indicates that this frame acknowledges receipt and application of the peer's
//   SETTINGS frame.
frameTypes[0x4] = 'SETTINGS';

frameFlags.SETTINGS = ['ACK'];

typeSpecificAttributes.SETTINGS = ['settings'];

// The payload of a SETTINGS frame consists of zero or more settings. Each setting consists of an
// 8-bit identifier, and an unsigned 32-bit value.
//
//      0                   1                   2                   3
//      0 1 2 3 4 5 6 7 8 9 0 1 2 3 4 5 6 7 8 9 0 1 2 3 4 5 6 7 8 9 0 1
//     +-+-+-+-+-+-+-+-+-+-+-+-+-+-+-+-+-+-+-+-+-+-+-+-+-+-+-+-+-+-+-+-+
//     |  Identifier(8)  |                  Value (32)                 |
//     +-----------------+---------------------------------------------+
//     ...Value          |
//     +-----------------+
//
// Each setting in a SETTINGS frame replaces the existing value for that setting.  Settings are
// processed in the order in which they appear, and a receiver of a SETTINGS frame does not need to
// maintain any state other than the current value of settings.  Therefore, the value of a setting
// is the last value that is seen by a receiver. This permits the inclusion of the same settings
// multiple times in the same SETTINGS frame, though doing so does nothing other than waste
// connection capacity.

Serializer.SETTINGS = function writeSettings(frame, buffers) {
  var settings = [], settingsLeft = Object.keys(frame.settings);
  definedSettings.forEach(function(setting, id) {
    if (setting.name in frame.settings) {
      settingsLeft.splice(settingsLeft.indexOf(setting.name), 1);
      var value = frame.settings[setting.name];
      settings.push({ id: id, value: setting.flag ? Boolean(value) : value });
    }
  });
  assert(settingsLeft.length === 0, 'Unknown settings: ' + settingsLeft.join(', '));

  var buffer = new Buffer(settings.length * 5);
  for (var i = 0; i < settings.length; i++) {
    buffer.writeUInt8(settings[i].id & 0xff, i*5);
    buffer.writeUInt32BE(settings[i].value, i*5 + 1);
  }

  buffers.push(buffer);
};

Deserializer.SETTINGS = function readSettings(buffer, frame, role) {
  frame.settings = {};
  
  // Receipt of a SETTINGS frame with the ACK flag set and a length
  // field value other than 0 MUST be treated as a connection error
  // (Section 5.4.1) of type FRAME_SIZE_ERROR.
  if(frame.flags.ACK && buffer.length != 0) {
    return 'FRAME_SIZE_ERROR';
  }

<<<<<<< HEAD
  if (buffer.length % 8 !== 0) {
    return 'PROTOCOL_ERROR';
=======
  if (buffer.length % 5 !== 0) {
    return 'Invalid SETTINGS frame';
>>>>>>> 57b7b11c
  }
  for (var i = 0; i < buffer.length / 5; i++) {
    var id = buffer.readUInt8(i*5) & 0xff;
    var setting = definedSettings[id];
    if (setting) {
      if (role == 'CLIENT' && setting.name == 'SETTINGS_ENABLE_PUSH') {
        return 'SETTINGS frame on client got SETTINGS_ENABLE_PUSH';
      }
      var value = buffer.readUInt32BE(i*5 + 1);
      frame.settings[setting.name] = setting.flag ? Boolean(value & 0x1) : value;
    } else {
      /* Unknown setting, protocol error */
      return 'SETTINGS frame got unknown setting type';
    }
  }
};

// The following settings are defined:
var definedSettings = [];

// * SETTINGS_HEADER_TABLE_SIZE (1):
//   Allows the sender to inform the remote endpoint of the size of the header compression table
//   used to decode header blocks.
definedSettings[1] = { name: 'SETTINGS_HEADER_TABLE_SIZE', flag: false };

// * SETTINGS_ENABLE_PUSH (2):
//   This setting can be use to disable server push. An endpoint MUST NOT send a PUSH_PROMISE frame
//   if it receives this setting set to a value of 0. The default value is 1, which indicates that
//   push is permitted.
definedSettings[2] = { name: 'SETTINGS_ENABLE_PUSH', flag: true };

// * SETTINGS_MAX_CONCURRENT_STREAMS (4):
//   indicates the maximum number of concurrent streams that the sender will allow.
definedSettings[3] = { name: 'SETTINGS_MAX_CONCURRENT_STREAMS', flag: false };

// * SETTINGS_INITIAL_WINDOW_SIZE (7):
//   indicates the sender's initial stream window size (in bytes) for new streams.
definedSettings[4] = { name: 'SETTINGS_INITIAL_WINDOW_SIZE', flag: false };

// [PUSH_PROMISE](http://tools.ietf.org/html/draft-ietf-httpbis-http2-10#section-6.6)
// ---------------------------------------------------------------
//
// The PUSH_PROMISE frame (type=0x5) is used to notify the peer endpoint in advance of streams the
// sender intends to initiate.
//
// The PUSH_PROMISE frame defines the following flags:
//
// * END_PUSH_PROMISE (0x4):
//   The END_PUSH_PROMISE bit indicates that this frame contains the entire payload necessary to
//   provide a complete set of headers.

frameTypes[0x5] = 'PUSH_PROMISE';

frameFlags.PUSH_PROMISE = ['RESERVED1', 'RESERVED2', 'END_PUSH_PROMISE'];

typeSpecificAttributes.PUSH_PROMISE = ['promised_stream', 'headers', 'data'];

//      0                   1                   2                   3
//      0 1 2 3 4 5 6 7 8 9 0 1 2 3 4 5 6 7 8 9 0 1 2 3 4 5 6 7 8 9 0 1
//     +-+-+-+-+-+-+-+-+-+-+-+-+-+-+-+-+-+-+-+-+-+-+-+-+-+-+-+-+-+-+-+-+
//     |X|                Promised-Stream-ID (31)                      |
//     +-+-------------------------------------------------------------+
//     |                    Header Block (*)                         ...
//     +---------------------------------------------------------------+
//
// The PUSH_PROMISE frame includes the unsigned 31-bit identifier of
// the stream the endpoint plans to create along with a minimal set of headers that provide
// additional context for the stream.

Serializer.PUSH_PROMISE = function writePushPromise(frame, buffers) {
  var buffer = new Buffer(4);

  var promised_stream = frame.promised_stream;
  assert((0 <= promised_stream) && (promised_stream <= 0x7fffffff), promised_stream);
  buffer.writeUInt32BE(promised_stream, 0);

  buffers.push(buffer);
  buffers.push(frame.data);
};

Deserializer.PUSH_PROMISE = function readPushPromise(buffer, frame) {
  frame.promised_stream = buffer.readUInt32BE(0) & 0x7fffffff;
  frame.data = buffer.slice(4);
};

// [PING](http://tools.ietf.org/html/draft-ietf-httpbis-http2-10#section-6.7)
// -----------------------------------------------
//
// The PING frame (type=0x6) is a mechanism for measuring a minimal round-trip time from the
// sender, as well as determining whether an idle connection is still functional.
//
// The PING frame defines one type-specific flag:
//
// * ACK (0x1):
//   Bit 1 being set indicates that this PING frame is a PING response.

frameTypes[0x6] = 'PING';

frameFlags.PING = ['ACK'];

typeSpecificAttributes.PING = ['data'];

// In addition to the frame header, PING frames MUST contain 8 additional octets of opaque data.

Serializer.PING = function writePing(frame, buffers) {
  buffers.push(frame.data);
};

Deserializer.PING = function readPing(buffer, frame) {
  if (buffer.length !== 8) {
    return 'FRAME_SIZE_ERROR';
  }
  frame.data = buffer;
};

// [GOAWAY](http://tools.ietf.org/html/draft-ietf-httpbis-http2-10#section-6.8)
// ---------------------------------------------------
//
// The GOAWAY frame (type=0x7) informs the remote peer to stop creating streams on this connection.
//
// The GOAWAY frame does not define any flags.

frameTypes[0x7] = 'GOAWAY';

frameFlags.GOAWAY = [];

typeSpecificAttributes.GOAWAY = ['last_stream', 'error'];

//      0                   1                   2                   3
//      0 1 2 3 4 5 6 7 8 9 0 1 2 3 4 5 6 7 8 9 0 1 2 3 4 5 6 7 8 9 0 1
//     +-+-+-+-+-+-+-+-+-+-+-+-+-+-+-+-+-+-+-+-+-+-+-+-+-+-+-+-+-+-+-+-+
//     |X|                  Last-Stream-ID (31)                        |
//     +-+-------------------------------------------------------------+
//     |                      Error Code (32)                          |
//     +---------------------------------------------------------------+
//
// The last stream identifier in the GOAWAY frame contains the highest numbered stream identifier
// for which the sender of the GOAWAY frame has received frames on and might have taken some action
// on.
//
// The GOAWAY frame also contains a 32-bit error code (see Error Codes) that contains the reason for
// closing the connection.

Serializer.GOAWAY = function writeGoaway(frame, buffers) {
  var buffer = new Buffer(8);

  var last_stream = frame.last_stream;
  assert((0 <= last_stream) && (last_stream <= 0x7fffffff), last_stream);
  buffer.writeUInt32BE(last_stream, 0);

  var code = errorCodes.indexOf(frame.error);
  assert((0 <= code) && (code <= 0xffffffff), code);
  buffer.writeUInt32BE(code, 4);

  buffers.push(buffer);
};

Deserializer.GOAWAY = function readGoaway(buffer, frame) {
  frame.last_stream = buffer.readUInt32BE(0) & 0x7fffffff;
  frame.error = errorCodes[buffer.readUInt32BE(4)];
};

// [WINDOW_UPDATE](http://tools.ietf.org/html/draft-ietf-httpbis-http2-10#section-6.9)
// -----------------------------------------------------------------
//
// The WINDOW_UPDATE frame (type=0x8) is used to implement flow control.
//
// The WINDOW_UPDATE frame does not define any flags.

frameTypes[0x8] = 'WINDOW_UPDATE';

frameFlags.WINDOW_UPDATE = [];

typeSpecificAttributes.WINDOW_UPDATE = ['window_size'];

// The payload of a WINDOW_UPDATE frame is a 32-bit value indicating the additional number of bytes
// that the sender can transmit in addition to the existing flow control window. The legal range
// for this field is 1 to 2^31 - 1 (0x7fffffff) bytes; the most significant bit of this value is
// reserved.

Serializer.WINDOW_UPDATE = function writeWindowUpdate(frame, buffers) {
  var buffer = new Buffer(4);

  var window_size = frame.window_size;
  assert((0 <= window_size) && (window_size <= 0x7fffffff), window_size);
  buffer.writeUInt32BE(window_size, 0);

  buffers.push(buffer);
};

Deserializer.WINDOW_UPDATE = function readWindowUpdate(buffer, frame) {
  if (buffer.length !== WINDOW_UPDATE_PAYLOAD_SIZE) {
    return 'FRAME_SIZE_ERROR';
  }
  frame.window_size = buffer.readUInt32BE(0) & 0x7fffffff;
};

// [CONTINUATION](http://tools.ietf.org/html/draft-ietf-httpbis-http2-10#section-6.10)
// ------------------------------------------------------------
//
// The CONTINUATION frame (type=0xA) is used to continue a sequence of header block fragments.
//
// The CONTINUATION frame defines the following flag:
//
// * END_HEADERS (0x4):
//   The END_HEADERS bit indicates that this frame ends the sequence of header block fragments
//   necessary to provide a complete set of headers.
// * PAD_LOW (0x10):
//   Bit 5 being set indicates that the Pad Low field is present.
// * PAD_HIGH (0x20):
//   Bit 6 being set indicates that the Pad High field is present. This bit MUST NOT be set unless
//   the PAD_LOW flag is also set. Endpoints that receive a frame with PAD_HIGH set and PAD_LOW
//   cleared MUST treat this as a connection error of type PROTOCOL_ERROR.

frameTypes[0x9] = 'CONTINUATION';

frameFlags.CONTINUATION = ['RESERVED1', 'RESERVED2', 'END_HEADERS', 'RESERVED8', 'PAD_LOW', 'PAD_HIGH'];

typeSpecificAttributes.CONTINUATION = ['headers', 'data'];

Serializer.CONTINUATION = function writeContinuation(frame, buffers) {
  buffers.push(frame.data);
};

Deserializer.CONTINUATION = function readContinuation(buffer, frame) {
  var dataOffset = 0;
  var paddingLength = 0;
  if (frame.flags.PAD_LOW) {
    if (frame.flags.PAD_HIGH) {
      paddingLength = (buffer.readUInt8(dataOffset) & 0xff) * 256;
      dataOffset += 1;
    }
    paddingLength += (buffer.readUInt8(dataOffset) & 0xff);
    dataOffset += 1;
  } else if (frame.flags.PAD_HIGH) {
    return 'CONTINUATION frame got PAD_HIGH without PAD_LOW';
  }
  if (paddingLength) {
    frame.data = buffer.slice(dataOffset, -1 * paddingLength);
  } else {
    frame.data = buffer.slice(dataOffset);
  }
};

// [Error Codes](http://tools.ietf.org/html/draft-ietf-httpbis-http2-10#section-7)
// ------------------------------------------------------------

var errorCodes = [
  'NO_ERROR',
  'PROTOCOL_ERROR',
  'INTERNAL_ERROR',
  'FLOW_CONTROL_ERROR',
  'SETTINGS_TIMEOUT',
  'STREAM_CLOSED',
  'FRAME_SIZE_ERROR',
  'REFUSED_STREAM',
  'CANCEL',
  'COMPRESSION_ERROR',
  'CONNECT_ERROR'
];
errorCodes[420] = 'ENHANCE_YOUR_CALM';

// Logging
// -------

// [Bunyan serializers](https://github.com/trentm/node-bunyan#serializers) to improve logging output
// for debug messages emitted in this component.
exports.serializers = {};

// * `frame` serializer: it transforms data attributes from Buffers to hex strings and filters out
//   flags that are not present.
var frameCounter = 0;
exports.serializers.frame = function(frame) {
  if (!frame) {
    return null;
  }

  if ('id' in frame) {
    return frame.id;
  }

  frame.id = frameCounter;
  frameCounter += 1;

  var logEntry = { id: frame.id };
  genericAttributes.concat(typeSpecificAttributes[frame.type]).forEach(function(name) {
    logEntry[name] = frame[name];
  });

  if (frame.data instanceof Buffer) {
    if (logEntry.data.length > 50) {
      logEntry.data = frame.data.slice(0, 47).toString('hex') + '...';
    } else {
      logEntry.data = frame.data.toString('hex');
    }

    if (!('length' in logEntry)) {
      logEntry.length = frame.data.length;
    }
  }

  if (frame.promised_stream instanceof Object) {
    logEntry.promised_stream = 'stream-' + frame.promised_stream.id;
  }

  logEntry.flags = Object.keys(frame.flags || {}).filter(function(name) {
    return frame.flags[name] === true;
  });

  return logEntry;
};

// * `data` serializer: it simply transforms a buffer to a hex string.
exports.serializers.data = function(data) {
  return data.toString('hex');
};<|MERGE_RESOLUTION|>--- conflicted
+++ resolved
@@ -521,13 +521,8 @@
     return 'FRAME_SIZE_ERROR';
   }
 
-<<<<<<< HEAD
-  if (buffer.length % 8 !== 0) {
+  if (buffer.length % 5 !== 0) {
     return 'PROTOCOL_ERROR';
-=======
-  if (buffer.length % 5 !== 0) {
-    return 'Invalid SETTINGS frame';
->>>>>>> 57b7b11c
   }
   for (var i = 0; i < buffer.length / 5; i++) {
     var id = buffer.readUInt8(i*5) & 0xff;
